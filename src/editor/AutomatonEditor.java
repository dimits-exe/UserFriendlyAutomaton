package editor;

import javax.swing.*;
import javax.swing.UIManager.LookAndFeelInfo;
import javax.swing.event.UndoableEditEvent;
import javax.swing.event.UndoableEditListener;

import java.awt.*;
import java.awt.event.ActionEvent;
import java.awt.event.ActionListener;
import java.awt.event.KeyEvent;
import java.awt.event.WindowAdapter;
import java.awt.event.WindowEvent;

import java.io.BufferedWriter;
import java.io.File;
import java.io.FileInputStream;
import java.io.FileOutputStream;
import java.io.FileWriter;
import java.io.IOException;
import java.io.ObjectInputStream;
import java.io.ObjectOutputStream;
import java.nio.file.FileSystems;

import java.util.Date;
import java.util.Scanner;

import interpreter.AutomatonInterpreter;
import interpreter.Preprocessor;

import editor.CustomStyledDocument.TextType;

/**
 * A GUI implementation of an automaton interpreter. Designed to be heavily modifiable and user-friendly.
 * Uses multithreading to deal with heavy procedures and avoid blocking of UI components.
 * 
 * @author dimits
 */
public final class AutomatonEditor extends JFrame {
	
//hard-coded data
	private static final long serialVersionUID = -5206786832243911971L;
	
	private static final String[] fonts = {Font.DIALOG, Font.SANS_SERIF, Font.SERIF, Font.MONOSPACED};
	private static final Integer[] styles = {Font.PLAIN, Font.BOLD, Font.ITALIC};
	private static final String[] styleNames = {"None", "Bold", "Italic"};
	private static final Integer[] textSizes = {12,14,16,18,20,22,24};
	
	private static final Color[] colors = {Color.RED, Color.BLACK, Color.BLUE, Color.GREEN, Color.MAGENTA, Color.ORANGE, Color.GRAY};
	private static final String[] colorNames = {"Red", "Black", "Blue", "Green", "Purple", "Orange","Gray"};
	
	private static final String[] processorCommands = Preprocessor.getCommands();
	private static final String[] interpeterCommands = AutomatonInterpreter.getCommands();
	
	private static final LookAndFeelInfo[] looks = UIManager.getInstalledLookAndFeels();
	
//user choices
	private static final String SETTINGS_FILE_NAME = "settings.aut";
	private static EditorData data;
	
	private final JRadioButtonMenuItem[] errorColorItems;
	private final JRadioButtonMenuItem[] noErrorColorItems;
	private final JRadioButtonMenuItem[] commentColorItems, reservedColorItems, commandColorItems, preprocessorColorItems;
	private final JRadioButtonMenuItem[] fontItems;
	private final JRadioButtonMenuItem[] styleItems;
	private final JRadioButtonMenuItem[] textSizeItems;
	private final JRadioButtonMenuItem[] lookAndFeelItems;
	
	private final JRadioButtonMenuItem[] processorHelpItems;
	private final JRadioButtonMenuItem[] interpHelpItems;
	
	
//components
	private final JLabel  codeAreaLabel, consoleLabel;
	private final JPanel  rightBuffer, leftBuffer; 	// give some horizontal room to the components of centerPanel by adding empty buffers to the left and right
	private final JPanel  screensPanel, consolePanel;
	private final JTextPane codeArea;
	private final MutableColorBorder codeBorder;
	private final JTextPane interpreterConsole;
	private final JTextPane singleLineCodeArea; 	//doesn't do anything, will keep it around for any future ideas
	private final JButton executeButton;
	
	private AutomatonInterpreter interp;
	private CustomStyledDocument textDocument;
	private final BackgroundRuntime backgroundRuntime;
	private int lastSavedStringCode; 				//to check if unsaved text is present in the codeArea
	
	public static void main(String[] args) {
		AutomatonEditor editor = new AutomatonEditor("Automaton Editor v1");
		editor.setDefaultCloseOperation(JFrame.DO_NOTHING_ON_CLOSE);
		editor.setSize(800,700);
		editor.setVisible(true);
		editor.setResizable(true);
	}
	
	public AutomatonEditor(String title) throws HeadlessException {
		super(title);
		
	//define custom close operation to ask user if he wants to save his work before exiting
		this.addWindowListener(new WindowAdapter() {
			@Override
			public void windowClosing(WindowEvent e) {
				exit();
			}
		});
			
	//create menus
		errorColorItems = new JRadioButtonMenuItem[colors.length];
		noErrorColorItems = new JRadioButtonMenuItem[colors.length];
		fontItems = new JRadioButtonMenuItem[fonts.length];
		styleItems = new JRadioButtonMenuItem[styles.length];
		textSizeItems = new JRadioButtonMenuItem[textSizes.length];
		processorHelpItems = new JRadioButtonMenuItem[processorCommands.length];
		interpHelpItems = new JRadioButtonMenuItem[interpeterCommands.length];
		lookAndFeelItems = new JRadioButtonMenuItem[looks.length];
		
		commentColorItems = new JRadioButtonMenuItem[colors.length];
		reservedColorItems = new JRadioButtonMenuItem[colors.length];
		commandColorItems = new JRadioButtonMenuItem[colors.length];
		preprocessorColorItems= new JRadioButtonMenuItem[colors.length];

		setJMenuBar(createMenus());
		loadSettings();
		
		if(data.UIPreferrence != -1) {
			setLookAndFeel(data.UIPreferrence);
		}
		
	//create components
		rightBuffer = new JPanel();
		leftBuffer = new JPanel();
		screensPanel = new JPanel(); 	//central panel
		consolePanel = new JPanel(); 	//contains console + text area for individual commands
		
		//console
		consoleLabel = new JLabel("Output Console");
		interpreterConsole = new JTextPane();
		interpreterConsole.setEditable(false);
		JScrollPane interpreterScroll = new JScrollPane(interpreterConsole, ScrollPaneConstants.VERTICAL_SCROLLBAR_ALWAYS,
				ScrollPaneConstants.HORIZONTAL_SCROLLBAR_AS_NEEDED);
		MessageConsole mc = new MessageConsole(interpreterConsole);
		mc.redirectOut(data.noErrorColor,null);
		mc.redirectErr(data.errorColor,null);
		
		//code area
		singleLineCodeArea = new JTextPane();
		singleLineCodeArea.setEditable(false);
		singleLineCodeArea.getDocument().addDocumentListener(new LimitLinesDocumentListener(3));
		singleLineCodeArea.setVisible(false);
		
		codeBorder = new MutableColorBorder(data.noErrorColor);				
		codeAreaLabel = new JLabel("Editor Area");
		
		textDocument = new CustomStyledDocument(data.syntaxColors[0],data.syntaxColors[1],data.syntaxColors[2],data.syntaxColors[3]);
		codeArea = new JTextPane(textDocument); 
		codeArea.setFont(new Font(data.textFont, data.textStyle, data.textSize));
		codeArea.setBorder(codeBorder);
		new CompoundUndoManager(codeArea);
<<<<<<< HEAD
		backgroundRuntime = new BackgroundRuntime(AutomatonEditor.this, singleLineCodeArea, codeArea.getDocument());
		backgroundRuntime.start();
=======
		codeArea.getStyledDocument().addUndoableEditListener(new UndoableEditListener() {
			@Override
			public void undoableEditHappened(UndoableEditEvent e) {
				new BackgroundRuntime(AutomatonEditor.this, singleLineCodeArea, codeArea.getDocument());
			}			
		});
>>>>>>> 4cfb74b6
				
		JScrollPane codeAreaScroll = new JScrollPane(codeArea, ScrollPaneConstants.VERTICAL_SCROLLBAR_ALWAYS,
				ScrollPaneConstants.HORIZONTAL_SCROLLBAR_AS_NEEDED);
		codeAreaScroll.setRowHeaderView(new TextLineNumber(codeArea));
		codeAreaScroll.setMinimumSize(new Dimension(400,400));
		

		//rest of screens
		executeButton = new JButton("Execute");		
		interpreterConsole.setFont(new Font(data.textFont, data.textStyle, data.textSize));
		
	//add listeners
		executeButton.addActionListener(
			new ActionListener() {
				@Override
				public void actionPerformed(ActionEvent e) {
					executeCode();
				}
		});
		
	//add components
		consolePanel.setPreferredSize(new Dimension(700, 500));
		consolePanel.add(consoleLabel);
		consolePanel.add(interpreterScroll);
		
		screensPanel.add(codeAreaLabel);
		screensPanel.add(Box.createRigidArea(new Dimension(50,10)));
		screensPanel.add(codeAreaScroll);
		screensPanel.add(Box.createRigidArea(new Dimension(50,10)));
		screensPanel.add(singleLineCodeArea);
		screensPanel.add(Box.createRigidArea(new Dimension(50,10)));
		screensPanel.add(executeButton);
		screensPanel.add(Box.createRigidArea(new Dimension(50,35)));
		screensPanel.add(consolePanel);
		
		leftBuffer.add(Box.createRigidArea(new Dimension(20,50)));
		rightBuffer.add(Box.createRigidArea(new Dimension(20,50)));
		
		add(leftBuffer);
		add(screensPanel);
		add(rightBuffer);
		
	//setLayouts
		getContentPane().setLayout(new BoxLayout(getContentPane(),BoxLayout.X_AXIS));
		screensPanel.setLayout(new BoxLayout(screensPanel,BoxLayout.Y_AXIS));
		consolePanel.setLayout(new BoxLayout(consolePanel,BoxLayout.Y_AXIS));
		
	//build interpreter
		interp = new AutomatonInterpreter();
		
	//attempt to retrieve last text file
		if(data.lastFile != null && data.lastFile.exists()) {
			String lastFileText = readFile(data.lastFile);
			if(lastFileText != null) {
				codeArea.setText(lastFileText);
				lastSavedStringCode = codeArea.getText().hashCode(); 
			}	
		}else
			codeArea.setText("\n\n\n\n\n\n\n\n\n\n\n\n\n\n\n"); //this is necessary because BoxLayout has a stroke otherwise
		
	//add Save listener
		JPanel app = ((JPanel)this.getContentPane());
		app.getInputMap(JPanel.WHEN_ANCESTOR_OF_FOCUSED_COMPONENT).put(KeyStroke.getKeyStroke(KeyEvent.VK_S, ActionEvent.CTRL_MASK), "save");
		app.getActionMap().put("save", new AbstractAction() {
			private static final long serialVersionUID = 2561258219327746202L;
			@Override
			public void actionPerformed(ActionEvent e) {
				AutomatonEditor.this.save();
			}
		});
		
	}

	void changeBorder(boolean wasSuccesfull) { 
		if(wasSuccesfull) 
			codeBorder.setColor(data.noErrorColor);
		else
			codeBorder.setColor(data.errorColor);
		
		codeArea.repaint();
	}
	
//user settings
	private void loadSettings() {
		try (ObjectInputStream in = new ObjectInputStream(new FileInputStream(SETTINGS_FILE_NAME))) {
	         data = (EditorData) in.readObject();
		} catch(IOException e) {
			loadDefaultSettings();
		} catch (ClassNotFoundException ce) {
			System.err.println("What the fuck have you done");
			throw new Error(ce); //terminate no matter what
		}
		setMenuData();		

	}
	
	private void saveSettings() {
		try (ObjectOutputStream out = new ObjectOutputStream(new FileOutputStream(SETTINGS_FILE_NAME))){
	         out.writeObject(data);
	    } catch (IOException ioe) {
	         System.err.println("Error: Unable to save new settings to file.");
	    }
	}
	
	private void loadDefaultSettings() {
		data = new EditorData();
		data.textFont = Font.DIALOG;
		data.textStyle = Font.PLAIN;
		data.textSize = 14;
		data.errorColor = Color.RED;
		data.noErrorColor = Color.BLUE;
		data.UIPreferrence = 0;
		
		data.syntaxColors = new Color[4];
		data.syntaxColors[TextType.INTERPRETER.index] = Color.ORANGE;
		data.syntaxColors[TextType.PREPROCESSOR.index] = Color.BLUE;
		data.syntaxColors[TextType.COMMENTS.index] = Color.GRAY;
		data.syntaxColors[TextType.RESERVED.index] = Color.ORANGE;
		
		for(TextType type : TextType.values())
			textDocument.changeColors(type, data.syntaxColors[type.index]);
		
		saveSettings();
		setMenuData();	
	}
	
	/**
	 * Changes the selected buttons upon loading different settings
	 */
	private void setMenuData() {
		errorColorItems[findObject(colors, data.errorColor)].setSelected(true);
		noErrorColorItems[findObject(colors, data.noErrorColor)].setSelected(true);
		fontItems[findObject(fonts, data.textFont)].setSelected(true);
		styleItems[findObject(styles, data.textStyle)].setSelected(true);
		textSizeItems[findObject(textSizes,data.textSize)].setSelected(true);
		lookAndFeelItems[data.UIPreferrence].setSelected(true);	
		
		commentColorItems[findObject(colors, data.syntaxColors[TextType.COMMENTS.index])].setSelected(true);
		reservedColorItems[findObject(colors, data.syntaxColors[TextType.RESERVED.index])].setSelected(true);
		commandColorItems[findObject(colors, data.syntaxColors[TextType.INTERPRETER.index])].setSelected(true);
		preprocessorColorItems[findObject(colors, data.syntaxColors[TextType.PREPROCESSOR.index])].setSelected(true);
		
	}
	
//user actions
	/**
	 * Decides whether the application can save the data in the last used directory.
	 * If not, shows a dialog box
	 */
	private void save() {
		if(data.lastFile != null && data.lastFile.exists()) 
			saveText(data.lastFile);
		else
			showSaveAsDialog();
		
	}
	
	/**
	 * Show a dialog window prompting the user to select a directory to save the file.
	 */
	private void showSaveAsDialog() {
		JFileChooser fc = new JFileChooser();
		
		if(data.lastDirectory != null && data.lastDirectory.exists())
			fc.setCurrentDirectory(data.lastDirectory);
		else
			fc.setCurrentDirectory(FileSystems.getDefault().getPath(".").toFile());
		
		fc.setDialogTitle("Save As");
		int returnVal = fc.showSaveDialog(AutomatonEditor.this);

        if (returnVal == JFileChooser.APPROVE_OPTION) {
        	saveText(fc.getSelectedFile());
        	//update settings
        	data.lastDirectory = fc.getSelectedFile().getParentFile();
        	data.lastFile = fc.getSelectedFile();
        	saveSettings();
        }
	}
	
	/**
	 * Actually performs the save operation.
	 * @param file the file chosen for the text to be written in.
	 */
	private void saveText(File file) {
		//save text as is
    	try (BufferedWriter out = new BufferedWriter(new FileWriter(file))) {
    		out.write(codeArea.getText());
    		System.out.println("File saved succesfully.");
		} catch (IOException ioe) {
			System.err.println(ioe.getMessage().length() == 0 ?
					"An error occured while opening the file" : ioe.getMessage()); //throw an exception that can be caught in the main function
		}
    	lastSavedStringCode = codeArea.getText().hashCode();
	}
	
	private void showOpenDialog() {
		JFileChooser fc = new JFileChooser();
		
		if(data.lastDirectory != null && data.lastDirectory.exists())
			fc.setCurrentDirectory(data.lastDirectory);
		else
			fc.setCurrentDirectory(FileSystems.getDefault().getPath(".").toFile());
		
		fc.setDialogTitle("Open File");
		int returnVal = fc.showOpenDialog(AutomatonEditor.this);
		
		if (returnVal == JFileChooser.APPROVE_OPTION) {
			String code = readFile(fc.getSelectedFile());
			
			if(code != null) {
				codeArea.setText(code);
				data.lastDirectory = fc.getSelectedFile().getParentFile();
	        	data.lastFile = fc.getSelectedFile();
		    	saveSettings();
			}
		 }
	}
	
	//used for showOpenDialog as well as editor initialization
	private String readFile(File sourceFile) {
		StringBuilder builder = new StringBuilder();
		try (Scanner in = new Scanner(sourceFile)){
			//read lines
			while(in.hasNext()) {
				builder.append(in.nextLine());
				builder.append('\n');
			}				
			//execute lines
			in.close();			
		} catch (IOException ioe) {
			System.err.println(ioe.getMessage().length() == 0 ?
					"An error occured while opening the file" : ioe.getMessage()); 
			return null;
		}
		return builder.toString();
		
	}
	
	private void executeCode() {
		new MainWorkerThread().run();
	}
	
	/**
	 * Verifies user decision to exit if needed. Saves code, performs cleanup and exits if the exit was confirmed.
	 */
	private void exit() {
		boolean exitConfirmed = true;
		
		if(lastSavedStringCode != codeArea.getText().hashCode()) {
			int answer = JOptionPane.showConfirmDialog(this, "You have unsaved work. Would you like to save before exiting?");
			switch(answer) {
			case JOptionPane.YES_OPTION:
				showSaveAsDialog();
				exitConfirmed = true;
				break;
				
			case JOptionPane.NO_OPTION:
				exitConfirmed = true;
				break;
				
			default:
				exitConfirmed = false;
			}
		}
		
		if(exitConfirmed) {
			saveSettings();
			interp.close();
			System.exit(0);
		}
	}
	
	//helper methods for menu loading
	private void setLookAndFeel(int index) {
		try {
			UIManager.setLookAndFeel(looks[index].getClassName());
		} catch (Exception e) {
			System.err.println("Custom look and feel could not be loaded");
			data.UIPreferrence = 0;
			saveSettings();
			try {
				UIManager.setLookAndFeel(UIManager.getCrossPlatformLookAndFeelClassName());
			} catch (Exception e2) {throw new Error(e2);}
		}
		
		SwingUtilities.updateComponentTreeUI(this);
	}

	private static <T> int findObject(T[] array, T object) {
		for (int i = 0; i < array.length; i++)
			if (array[i].equals(object))
				return i;
		throw new RuntimeException("Value no longer in array");
	}

	private <T> void populateMenu(T[] info, JRadioButtonMenuItem[] menuItems, JMenu menu, ActionListener l) {
		ButtonGroup bgroup = new ButtonGroup();
		for (int i = 0; i < info.length; i++) {
			menuItems[i] = new JRadioButtonMenuItem(info[i].toString());
			menu.add(menuItems[i]);
			bgroup.add(menuItems[i]);
			menuItems[i].addActionListener(l);
		}
	}

	//menu stuff
	private JMenuBar createMenus() {
		JMenuBar menuBar = new JMenuBar();
		JMenu fileMenu = new JMenu("File");

		//File Menu
		JMenuItem newItem = new JMenuItem("New");
		JMenuItem openItem = new JMenuItem("Open...");
		JMenuItem saveItem = new JMenuItem("Save");
		JMenuItem saveAsItem = new JMenuItem("Save As...");
		JMenuItem clearConsoleItem = new JMenuItem("Clear Console");
		JMenuItem exitItem = new JMenuItem("Exit");

		fileMenu.add(newItem);
		fileMenu.add(openItem);
		fileMenu.add(saveItem);
		fileMenu.add(saveAsItem);
		fileMenu.add(clearConsoleItem);
		fileMenu.add(exitItem);

		newItem.addActionListener(e -> {
			interp.reset();
			codeArea.setText("");
			codeBorder.setColor(data.noErrorColor);
			singleLineCodeArea.setText("");
			interpreterConsole.setText("Output will be shown here.");
		});

		//Open As
		openItem.addActionListener(e -> showOpenDialog());

		saveItem.addActionListener(e -> save());

		//Save As
		saveAsItem.addActionListener(e -> showSaveAsDialog());

		clearConsoleItem.addActionListener(e -> interpreterConsole.setText(""));

		//Exit
		exitItem.addActionListener(e -> {
			exit();
			System.exit(0);
		});

		//Customization Menu
		JMenu customMenu = new JMenu("Customize");

		//look menu
		JMenu lookAndFeelMenu = new JMenu("Look and Feel");
		ButtonGroup bgroup = new ButtonGroup();
		for (int i = 0; i < looks.length; i++) {
			lookAndFeelItems[i] = new JRadioButtonMenuItem(looks[i].getName());
			lookAndFeelMenu.add(lookAndFeelItems[i]);
			bgroup.add(lookAndFeelItems[i]);
			lookAndFeelItems[i].addActionListener(new LookAndFeelHandler());
		}

		//error color
		JMenu errorColorMenu = new JMenu("Error Color");
		populateMenu(colorNames, errorColorItems, errorColorMenu, new OutputColorHandler());

		//no error color
		JMenu noErrorColorMenu = new JMenu("Standard Color");
		populateMenu(colorNames, noErrorColorItems, noErrorColorMenu, new OutputColorHandler());

		//syntaxHighlighting
		JMenu syntaxMenu = new JMenu("Syntax highlighting");

		//comments
		JMenu commentColorMenu = new JMenu("Comments");
		populateMenu(colorNames, commentColorItems, commentColorMenu,
				new SyntaxColorHandler(commentColorItems, TextType.COMMENTS));

		//commands
		JMenu commandColorMenu = new JMenu("Commands");
		populateMenu(colorNames, commandColorItems, commandColorMenu,
				new SyntaxColorHandler(commandColorItems, TextType.INTERPRETER));

		//preprocessor
		JMenu preprocessorColorMenu = new JMenu("Preprocessor");
		populateMenu(colorNames, preprocessorColorItems, preprocessorColorMenu,
				new SyntaxColorHandler(preprocessorColorItems, TextType.PREPROCESSOR));

		//reserved words
		JMenu reservedColorMenu = new JMenu("Reserved words");
		populateMenu(colorNames, reservedColorItems, reservedColorMenu,
				new SyntaxColorHandler(reservedColorItems, TextType.RESERVED));

		syntaxMenu.add(commentColorMenu);
		syntaxMenu.add(commandColorMenu);
		syntaxMenu.add(preprocessorColorMenu);
		syntaxMenu.add(reservedColorMenu);

		//text options
		JMenu textMenu = new JMenu("Text Options");
		TextChoiceHandler textHandler = new TextChoiceHandler();

		//font menu
		JMenu fontMenu = new JMenu("Text Font");
		populateMenu(fonts, fontItems, fontMenu, textHandler);

		//style menu
		JMenu styleMenu = new JMenu("Text Style");
		populateMenu(styleNames, styleItems, styleMenu, textHandler);

		//sizeMenu
		JMenu sizeMenu = new JMenu("Text Size");
		populateMenu(textSizes, textSizeItems, sizeMenu, textHandler);

		textMenu.add(fontMenu);
		textMenu.add(styleMenu);
		textMenu.add(sizeMenu);

		//default choices
		JMenuItem revertItem = new JMenuItem("Restore Default");
		revertItem.addActionListener(e -> {
			errorColorItems[0].setSelected(true);
			noErrorColorItems[2].setSelected(true);
			fontItems[0].setSelected(true);
			styleItems[0].setSelected(true);
			textSizeItems[1].setSelected(true);

			loadDefaultSettings();
			System.out.println("Default settings loaded. A restart might be needed for some changes to apply.");
		});

		customMenu.add(lookAndFeelMenu);
		customMenu.add(textMenu);
		customMenu.add(noErrorColorMenu);
		customMenu.add(errorColorMenu);
		customMenu.add(syntaxMenu);
		customMenu.add(revertItem);

		//Help Menu
		JMenu helpMenu = new JMenu("Help");

		//preprocessor help
		JMenu processorHelpMenu = new JMenu("Preprocessor");
		populateMenu(processorCommands, processorHelpItems, processorHelpMenu, new ProcessorHelpHandler());

		//interpreter help
		JMenu interpreterHelpMenu = new JMenu("Interpreter");
		populateMenu(interpeterCommands, interpHelpItems, interpreterHelpMenu, new InterpreterHelpHandler());

		helpMenu.add(processorHelpMenu);
		helpMenu.add(interpreterHelpMenu);

		menuBar.add(fileMenu);
		menuBar.add(customMenu);
		menuBar.add(helpMenu);

		return menuBar;
	}
	
//private classes
	/**
	 * Off-loads the execution onto a new separate thread. This ensures the EDT remains unblocked during the only 
	 * demanding process of this class.
	 *
	 */
	@SuppressWarnings("rawtypes")
	private class MainWorkerThread extends SwingWorker {

		@Override
		protected Object doInBackground() throws Exception {
			executeButton.setEnabled(false);
			
			System.out.println("***************************");
			System.out.println("Execution started at " + new Date(System.currentTimeMillis()) +":");
			
			changeBorder(interp.executeBatch(codeArea.getText()));
			
			System.out.println("***************************");
			
			if(!interp.isClosed())
				executeButton.setEnabled(true);
			return null;
		}
		
	}

//handlers	
	private class LookAndFeelHandler implements ActionListener {
		@Override
		public void actionPerformed(ActionEvent e) {
			for (int i=0; i< looks.length;i++){
				if(lookAndFeelItems[i].isSelected()) {
					data.UIPreferrence = i;
					break;
				}	
			}
			AutomatonEditor.this.setLookAndFeel(data.UIPreferrence);
			saveSettings();
		}
	}
	
	private class OutputColorHandler implements ActionListener {

		@Override
		public void actionPerformed(ActionEvent e) {

			for (int i=0; i< colors.length;i++){
				if(errorColorItems[i].isSelected()) {
					data.errorColor = colors[i];
					break;
				}	
			}
			
			for (int i=0; i< colors.length;i++){
				if(noErrorColorItems[i].isSelected()) {
					data.noErrorColor = colors[i];
					break;
				}	
			}
			repaint();
			saveSettings();
		}
	}
	
	private class SyntaxColorHandler implements ActionListener {
		private TextType type;
		private JRadioButtonMenuItem[] items;
		
		SyntaxColorHandler(JRadioButtonMenuItem[] items, TextType type){
			this.type = type;
			this.items = items;
		}
		
		@Override
		public void actionPerformed(ActionEvent e) {
			for (int i=0; i< colors.length;i++){
				if(items[i].isSelected()) {
					textDocument.changeColors(type, colors[i]);
					data.syntaxColors[type.index] = colors[i];
					break;
				}	
			}
			saveSettings();
		}
		
	}
	
	private class TextChoiceHandler implements ActionListener {
		
		@Override
		public void actionPerformed(ActionEvent e) {
			for (int i=0; i< fontItems.length; i++) {
				if(fontItems[i].isSelected()) {
					data.textFont = fonts[i];
					break;
				}		
			}
			
			for (int i=0; i< styleItems.length; i++) {
				if(styleItems[i].isSelected()) {
					data.textStyle = styles[i];
					break;
				}		
			}
			
			for (int i=0; i< textSizeItems.length; i++) {
				if(textSizeItems[i].isSelected()) {
					data.textSize = textSizes[i];
					break;
				}		
			}	
			saveSettings();
		}
		
	}//TextChoiceHandler
	
	/*
	 * Had to make these 2 separate classes so they don't both print every time the user
	 * clicks on a help button.
	 */
	
	private class ProcessorHelpHandler implements ActionListener {

		@Override
		public void actionPerformed(ActionEvent e) {
			
			for (int i=0; i < processorHelpItems.length;i++) {
				if(processorHelpItems[i].isSelected()) {
					System.out.println("\n" + Preprocessor.getCommandDescription(processorCommands[i]));
					break;
				}
			}
		}
	}
	
	private class InterpreterHelpHandler implements ActionListener {

		@Override
		public void actionPerformed(ActionEvent e) {
			
			for (int i=0; i < interpHelpItems.length;i++) {
				if(interpHelpItems[i].isSelected()) {
					System.out.println("\n" + AutomatonInterpreter.getCommandDescription(interpeterCommands[i]));
					break;
				}
			}
		}
	}
	
}
<|MERGE_RESOLUTION|>--- conflicted
+++ resolved
@@ -156,17 +156,10 @@
 		codeArea.setFont(new Font(data.textFont, data.textStyle, data.textSize));
 		codeArea.setBorder(codeBorder);
 		new CompoundUndoManager(codeArea);
-<<<<<<< HEAD
+
 		backgroundRuntime = new BackgroundRuntime(AutomatonEditor.this, singleLineCodeArea, codeArea.getDocument());
 		backgroundRuntime.start();
-=======
-		codeArea.getStyledDocument().addUndoableEditListener(new UndoableEditListener() {
-			@Override
-			public void undoableEditHappened(UndoableEditEvent e) {
-				new BackgroundRuntime(AutomatonEditor.this, singleLineCodeArea, codeArea.getDocument());
-			}			
-		});
->>>>>>> 4cfb74b6
+
 				
 		JScrollPane codeAreaScroll = new JScrollPane(codeArea, ScrollPaneConstants.VERTICAL_SCROLLBAR_ALWAYS,
 				ScrollPaneConstants.HORIZONTAL_SCROLLBAR_AS_NEEDED);
@@ -777,4 +770,4 @@
 		}
 	}
 	
-}
+}