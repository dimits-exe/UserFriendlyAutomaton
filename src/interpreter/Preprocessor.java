package interpreter;

import java.util.HashMap;
import java.util.HashSet;

/**
 * A class that extends the syntax available to the user by translating the
 * code's text into interpreter readable commands. Basically an extremely dumb
 * version of the C preprocessor.
 *
 * @author dimits
 * @author alexm
 */
public class Preprocessor {
<<<<<<< HEAD
=======
	
	public static final String COMMENT_START = "/*";
	public static final String COMMENT_END = "*/";
	public static final String DEFINE = "#namedef";
	public static final String PLACE_SYMBOL = "#define";
	public static final String IF_DEFINED = "#ifdef";
	public static final String IF_NOT_DEFINED = "#ifndef";
	public static final String END_IF = "#endif";
	
	public static final String COMMENT_REGEX = "/\\*(.|\\s)*?\\*/";
	
	private HashMap<String, String> namedefs;
	private HashSet<String> symbols;
	private StringBuilder codeBuilder;	
	
	/**
	 * Returns a list of every command used by the interpreter.
	 */
	public static String[] getCommands() { 
		String[] names = {"Comments", DEFINE, PLACE_SYMBOL, IF_DEFINED, IF_NOT_DEFINED, END_IF};
		return names;
	}
>>>>>>> d90391e6

	/** Enum-strategy to handle different type of Preprocessor commands */
	private enum Token {

		/** Token for a default (non-preprocessor) line */
		DEFAULT("<default>", "", "Non-preprocessor command") {
			@Override
			void handleLine(String line) {
				if (!ignore) {

					//split on ',' ':' keeping the symbols separate
					final String[] tokens = line.split(" |(?<=,)|(?=,)|(?<=:)|(?=:)");

					for (final String word : tokens) {

						if (isNotSymbol(word))
							codeBuilder.append(word);
						else
							codeBuilder.append(namedefs.get(word));

						codeBuilder.append(' ');
					}

					codeBuilder.append(";\n");
				}
			}

			private boolean isNotSymbol(String word) {
				return word.equals(":") || word.equals(",") || word.isBlank()
				        || !namedefs.containsKey(word.strip());
			}
		},

		/** Token for comments */
		COMMENTS("Comments", "/* ... */",
		        "Text surrounded by %s,%s. It is ignored by the Interpreter.",
		        "/*", "*/") {
			@Override
			void handleLine(String line) {
				// if a line starts with 'Comments' this would get executed
				// so just call the default line handling.
				DEFAULT.handleLine(line);
			}
		},

		/** Token for #namedef preprocessor command */
		DEFINE("#namedef", "%s [old string] [replacement string];",
		        "Replaces all occuresnces of [old string] with [replacement string].") {
			@Override
			void handleLine(String line) {
				if (!ignore) {
					final String[] arguments = line.split(" ");

					Token.checkArgCount(arguments, 3, DEFINE, line);

					if (Command.commands.containsKey(arguments[1]))
						throw new SyntaxException(
						        errorMessage("Commands cannot be overwritten.", line));

					namedefs.put(arguments[1], arguments[2]);
				}
			}
		},

		/** Token for #ifdef preprocessor command */
		IF_DEFINED("#ifdef", "%s [Symbol]",
		        "Starts a conditional block. If [Symbol] has NOT been defined, the commands in the block are ignored.") {
			@Override
			void handleLine(String line) {
				if (!ignore) {
					final String[] arguments = line.split(" ");

					Token.checkArgCount(arguments, 2, this, line);

					ignore = !symbols.contains(arguments[1]);
				}
			}
		},

		/** Token for #ifndef preprocessor command */
		IF_NOT_DEFINED("#ifndef", "%s [Symbol]",
		        "Starts a conditional block. If [Symbol] HAS been defined, the commands in the block are ignored.") {
			@Override
			void handleLine(String line) {
				if (!ignore) {
					final String[] arguments = line.split(" ");

					Token.checkArgCount(arguments, 2, this, line);

					ignore = symbols.contains(arguments[1]);
				}
			}
		},

		/** Token for #endif preprocessor command */
		END_IF("#endif", "%s", "Ends the conditional block.") {
			@Override
			void handleLine(String line) {
				ignore = false;
			}
		},

		/** Token for #define preprocessor command */
		PLACE_SYMBOL("#define", "%s [Symbol]",
		        "Defines a new symbol that is used to form conditional blocks. See %s and %s",
		        IF_DEFINED.identifier, IF_NOT_DEFINED.identifier) {
			@Override
			void handleLine(String line) {
				if (!ignore) {
					final String[] arguments = line.split(" ");

					Token.checkArgCount(arguments, 2, this, line);

					symbols.add(arguments[1]);
				}
			}
		};

		private final String identifier, syntax, description;

		/**
		 * Constructor that initializes a Preprocessor command.
		 *
		 * @param identifier  the identifier of the command
		 * @param syntax      the syntax of the command
		 * @param description the description of the command. The description will be
		 *                    formated with the {@code args} by calling
		 *                    {@code String.format(description, args)}.
		 * @param args        format arguments for the description
		 */
		Token(String identifier, String syntax, String description, Object... args) {
			this.identifier = identifier;
			this.syntax = syntax;
			this.description = String.format(description, args);
		}

		/**
		 * Handles the preprocessing of a line of code.
		 *
		 * @param line the line
		 */
		abstract void handleLine(String line);

		@Override
		public String toString() {
			final String commandSyntax = String.format(syntax, identifier);
			return String.format("%s\n\t%s", commandSyntax, description);
		}

		private static Token getByIdentifier(String identifier) {
			for (final Token t : Token.values())
				if (t.identifier.equals(identifier))
					return t;
			return DEFAULT;
		}

		private static void checkArgCount(String[] args, int count, Token token, String line) {
			if (args.length != count)
				throw new SyntaxException(
				        errorMessage("Invalid number of arguments in " + token, line));
		}
	}

	/** The regex defining a comment as recognized by the preprocessor */
	public static final String COMMENT_REGEX = "/\\*(.|\\s)*?\\*/";

	private static final HashMap<String, String> namedefs    = new HashMap<>();
	private static final HashSet<String>         symbols     = new HashSet<>();
	private static final StringBuilder           codeBuilder = new StringBuilder();
	private static boolean                       ignore      = false;

	/**
	 * Returns a string of the text formatted into interpreter-readable code. ; *
	 *
	 * @param code the original text block
	 *
	 * @return a String as executable code
	 *
	 * @throws SyntaxException if invalid syntax among the preprocessor commands is
	 *                         detected
	 */
	static String process(String code) throws SyntaxException {
		reset();
<<<<<<< HEAD
		final String   bareCode = code.replaceAll(COMMENT_REGEX, "").replaceAll(";+", ";");
		final String[] lines    = AutomatonInterpreter.splitCommands(bareCode);

		for (String line : lines) {
			line = line.strip();
			final String command = line.split(" ")[0].toLowerCase();
			Token.getByIdentifier(command).handleLine(line);
=======
		code = code.replaceAll(COMMENT_REGEX, "").replaceAll("(;)+", ";");
		String[] commands = AutomatonInterpreter.splitCommands(code); //remove comments
		boolean ignore = false;
		
		//process every line
		for(String command: commands) { 	
			command = command.strip();
			String[] arguments = command.split(" ");
			
			switch(arguments[0].toLowerCase()) {
			case DEFINE:
				if(!ignore)
					handleDefine(command);
				break;
				
			case PLACE_SYMBOL:
				if(!ignore)
					handleSymbolPlacement(command);
				break;
				
			case IF_DEFINED:
				if(!ignore) {
					if(arguments.length != 2)
						throw new SyntaxException(errorMessage("Invalid number of arguments in " + IF_DEFINED, command));
					if(!symbols.contains(arguments[1]))
						ignore = true;
				}
				break;
				
			case IF_NOT_DEFINED:
				if(!ignore) {
					if(arguments.length != 2)
						throw new SyntaxException(errorMessage("Invalid number of arguments in " + IF_NOT_DEFINED, command));
					if(symbols.contains(arguments[1]))
						ignore = true;
				}
				break;
				
			case END_IF:
				ignore = false;
				break;
				
			default:
				if(!ignore)
					handleLine(command);
			}
>>>>>>> d90391e6
		}

		if (ignore)
			throw new SyntaxException(
			        String.format("Expected %s before end of file as a conditional block is open.",
			                Token.END_IF.identifier));

		return codeBuilder.toString();
	}

	/**
	 * Returns a array containing the identifier of every command used by the
	 * Preprocessor.
	 *
	 * @return the array
	 */
	public static String[] getCommands() {
		final Token[]  tokens   = Token.values();
		final String[] commands = new String[tokens.length - 1];

		int i = 0;
		for (final Token token : tokens)
			if (token != Token.DEFAULT)
				commands[i++] = token.identifier;
		return commands;
	}

	/**
	 * Returns the description of the Preprocessor's command that is identified by
	 * the {@code commandName}.
	 *
	 * @param commandName the identifier of the Preprocessor command
	 *
	 * @return the description of the command
	 */
	public static String getCommandDescription(String commandName) {
		for (final Token t : Token.values())
			if (t.identifier.equals(commandName))
				return t.toString();

		throw new IllegalArgumentException(
		        "Cannot get description: " + commandName + " is not a valid command");
	}
<<<<<<< HEAD

	private static void reset() {
		namedefs.clear();
		codeBuilder.setLength(0);
		symbols.clear();
=======
	
	private String errorMessage(String message, String command) {
		return String.format("%s\n\t at command %s", message, command);	
>>>>>>> d90391e6
	}

	private static String errorMessage(String message, String command) {
		return String.format("%s\n\t at command %s", message, command);
	}
}
<|MERGE_RESOLUTION|>--- conflicted
+++ resolved
@@ -12,31 +12,6 @@
  * @author alexm
  */
 public class Preprocessor {
-<<<<<<< HEAD
-=======
-	
-	public static final String COMMENT_START = "/*";
-	public static final String COMMENT_END = "*/";
-	public static final String DEFINE = "#namedef";
-	public static final String PLACE_SYMBOL = "#define";
-	public static final String IF_DEFINED = "#ifdef";
-	public static final String IF_NOT_DEFINED = "#ifndef";
-	public static final String END_IF = "#endif";
-	
-	public static final String COMMENT_REGEX = "/\\*(.|\\s)*?\\*/";
-	
-	private HashMap<String, String> namedefs;
-	private HashSet<String> symbols;
-	private StringBuilder codeBuilder;	
-	
-	/**
-	 * Returns a list of every command used by the interpreter.
-	 */
-	public static String[] getCommands() { 
-		String[] names = {"Comments", DEFINE, PLACE_SYMBOL, IF_DEFINED, IF_NOT_DEFINED, END_IF};
-		return names;
-	}
->>>>>>> d90391e6
 
 	/** Enum-strategy to handle different type of Preprocessor commands */
 	private enum Token {
@@ -220,7 +195,6 @@
 	 */
 	static String process(String code) throws SyntaxException {
 		reset();
-<<<<<<< HEAD
 		final String   bareCode = code.replaceAll(COMMENT_REGEX, "").replaceAll(";+", ";");
 		final String[] lines    = AutomatonInterpreter.splitCommands(bareCode);
 
@@ -228,54 +202,7 @@
 			line = line.strip();
 			final String command = line.split(" ")[0].toLowerCase();
 			Token.getByIdentifier(command).handleLine(line);
-=======
-		code = code.replaceAll(COMMENT_REGEX, "").replaceAll("(;)+", ";");
-		String[] commands = AutomatonInterpreter.splitCommands(code); //remove comments
-		boolean ignore = false;
-		
-		//process every line
-		for(String command: commands) { 	
-			command = command.strip();
-			String[] arguments = command.split(" ");
-			
-			switch(arguments[0].toLowerCase()) {
-			case DEFINE:
-				if(!ignore)
-					handleDefine(command);
-				break;
-				
-			case PLACE_SYMBOL:
-				if(!ignore)
-					handleSymbolPlacement(command);
-				break;
-				
-			case IF_DEFINED:
-				if(!ignore) {
-					if(arguments.length != 2)
-						throw new SyntaxException(errorMessage("Invalid number of arguments in " + IF_DEFINED, command));
-					if(!symbols.contains(arguments[1]))
-						ignore = true;
-				}
-				break;
-				
-			case IF_NOT_DEFINED:
-				if(!ignore) {
-					if(arguments.length != 2)
-						throw new SyntaxException(errorMessage("Invalid number of arguments in " + IF_NOT_DEFINED, command));
-					if(symbols.contains(arguments[1]))
-						ignore = true;
-				}
-				break;
-				
-			case END_IF:
-				ignore = false;
-				break;
-				
-			default:
-				if(!ignore)
-					handleLine(command);
-			}
->>>>>>> d90391e6
+
 		}
 
 		if (ignore)
@@ -319,20 +246,14 @@
 		throw new IllegalArgumentException(
 		        "Cannot get description: " + commandName + " is not a valid command");
 	}
-<<<<<<< HEAD
 
 	private static void reset() {
 		namedefs.clear();
 		codeBuilder.setLength(0);
 		symbols.clear();
-=======
-	
-	private String errorMessage(String message, String command) {
-		return String.format("%s\n\t at command %s", message, command);	
->>>>>>> d90391e6
 	}
 
 	private static String errorMessage(String message, String command) {
 		return String.format("%s\n\t at command %s", message, command);
 	}
-}
+}